--- conflicted
+++ resolved
@@ -21,10 +21,5 @@
     },
 )
 
-<<<<<<< HEAD
 __all__ = ['NeuronCriteria', 'connections', 'get_adjacency', 'get_annotations',
-           'get_synapses', 'is_proofread', 'neurons']
-=======
-__all__ = ['NeuronCriteria', 'connections', 'get_annotations', 'is_proofread',
-           'neurons', 'parse_neuroncriteria']
->>>>>>> 443525bc
+           'get_synapses', 'is_proofread', 'neurons', 'parse_neuroncriteria']