# -*- coding: utf-8 -*-
"""NeuronCriteria class for filtering neurons based on Seatable annotations.
This class allows filtering neurons based on various criteria defined in the
Seatable annotations table. Filtering for multiple criteria is done using a
logical AND, i.e. only neurons that match all criteria will be selected.
Not providing any criteria will return all neurons in the annotations table.
This class is part of the CRANTB project and is designed to work with
Seatable's API to fetch and filter neuron data.
"""

import functools
import logging
from typing import (Any, Callable, Dict, Iterable, Iterator, List, Optional,
                    Type, TypeVar, Union, cast)

import numpy as np
import pandas as pd
from numpy.typing import NDArray

from crantpy.utils.config import (ALL_ANNOTATION_FIELDS, CRANT_VALID_DATASETS,
                                  SEARCH_EXCLUDED_ANNOTATION_FIELDS)
from crantpy.utils.decorators import inject_dataset, parse_neuroncriteria
from crantpy.utils.exceptions import FilteringError, NoMatchesError
from crantpy.utils.seatable import get_all_seatable_annotations
from crantpy.utils.utils import filter_df

# Type variables for decorator
F = TypeVar('F', bound=Callable[..., Any])
T = TypeVar('T')

class NeuronCriteria:
    """Parses filter queries into root IDs using Seatable.

    This class allows filtering neurons based on various criteria defined in the
    Seatable annotations table.

    Filtering for multiple criteria is done using a logical AND, i.e.
    only neurons that match all criteria will be selected.

    Not providing any criteria will return all neurons in the annotations table.

    Parameters
    ----------
    regex : bool, default False
        Whether to interpret string criteria as regex.
    case : bool, default False
        Whether to interpret string criteria as case sensitive (only applies
        when `regex=True`).
    verbose : bool, default False
        Whether to print information about the query process.
    clear_cache : bool, default False
        Whether to force reloading annotations from Seatable, bypassing the cache.
    match_all : bool, default False
        When filtering by a list of values on a column that contains lists
        (e.g., `status=['DAMAGED', 'TRACING_ISSUE']`), setting `match_all=True`
        will only return neurons where the column contains *all* the specified values.
        If `False` (default), it returns neurons where the column contains *any*
        of the specified values.
    exact : bool, default True
        Whether to match values exactly. If `False`, substring matching is enabled.
    dataset : str, optional
        The dataset to fetch annotations from.
    **criteria : dict
        Filtering criteria where keys are column names from `NeuronCriteria.available_fields()`
        and values are the desired values or lists of values to filter by.

    Examples
    --------
    >>> from crantbseg.crantb.annotations import NeuronCriteria as NC

    # Check available fields
    >>> NC.available_fields()
    ['root_id', 'nucleus_id', ...]

    # Get all neurons (will print a warning)
    >>> all_neurons = NC()

    # Get neurons by cell class
    >>> ol_neurons = NC(cell_class='olfactory_projection_neuron')
<<<<<<< HEAD

=======
>>>>>>> 492edffd
    # Get neurons by multiple cell types using regex
    >>> pns = NC(cell_type=['PN_.*', 'mPN_.*'], regex=True)

    # Get neurons by side and status (any status in the list)
    >>> left_proofread = NC(side='L', status=['BACKBONE_PROOFREAD', 'PRELIM_PROOFREAD'])

    # Get neurons by side and status (must have BOTH statuses)
    >>> left_damaged_and_tracing = NC(side='L', status=['DAMAGED', 'TRACING_ISSUE'], match_all=True)

    # Use in functions expecting root IDs
    # >>> neuron_data = some_function(NC(cell_class='picky_neuron'))
    """

    @inject_dataset(allowed=CRANT_VALID_DATASETS)
    def __init__(
        self, 
        *, 
        regex: bool = False, 
        case: bool = False, 
        verbose: bool = False, 
        clear_cache: bool = False, 
        match_all: bool = False, 
        exact: bool = True, 
        dataset: Optional[str] = None, 
        **criteria: Union[str, int, List[Union[str, int]]]
    ) -> None:
        # If no criteria make sure this is intended
        if not len(criteria):
            logging.warning(
                "No criteria specified. This will query all neurons!"
            )

        # Make sure all criteria are valid fields
        valid_fields = self.available_fields()
        for field in criteria:
            if field not in valid_fields:
                # Basic suggestion without fuzzy matching for now
                suggestions = [f for f in valid_fields if field.lower() in f.lower()]
                suggestion_str = f" Did you mean one of: {suggestions}?" if suggestions else ""
                raise ValueError(
                    f'"{field}" is not a searchable field.'
                    f' Available fields are: {valid_fields}.{suggestion_str}'
                )
        self.dataset = dataset
        self.criteria: Dict[str, Union[str, int, List[Union[str, int]]]] = criteria
        self.regex = regex
        self.case = case
        self.verbose = verbose
        self.clear_cache = clear_cache
        self.match_all = match_all  # Store match_all
        self.exact = exact  # Store exact
        self._annotations: Optional[pd.DataFrame] = None
        self._roots: Optional[NDArray] = None

    def __iter__(self) -> Iterator[Union[int, str]]:
        """Allows iterating over the root IDs matched by this criteria.
        
        Returns
        -------
        Iterator
            Iterator over the root IDs matched by this criteria.
        """
        if self._roots is None:
            self._roots = self.get_roots()
        return iter(self._roots)

    def __len__(self) -> int:
        """Returns the number of root IDs matched by this criteria.
        
        Returns
        -------
        int
            Number of root IDs matched by this criteria.
        """
        if self._roots is None:
            self._roots = self.get_roots()
        return len(self._roots)

    def __contains__(self, item: Union[int, str]) -> bool:
        """Checks if a root ID is matched by this criteria.
        
        Parameters
        ----------
        item : int or str
            Root ID to check.
            
        Returns
        -------
        bool
            True if the root ID is matched by this criteria, False otherwise.
        """
        if self._roots is None:
            self._roots = self.get_roots()
        # Ensure item is compared with the correct type (roots are likely int or str)
        try:
            if self._roots.dtype == np.int64 or self._roots.dtype == np.float64:
                item = int(item)
            elif self._roots.dtype == object:  # Often strings
                item = str(item)
        except (ValueError, TypeError):
            # If conversion fails, it's unlikely to be in the list
            return False
        return item in self._roots

    @classmethod
    def available_fields(cls) -> List[str]:
        """Return all available fields for selection.
        
        Returns
        -------
        List[str]
            List of field names that can be used for filtering.
        """
        # remove fields that are not searchable from the list
        searchable_fields = [f for f in ALL_ANNOTATION_FIELDS if f not in SEARCH_EXCLUDED_ANNOTATION_FIELDS]
        # Return as a list
        return searchable_fields

    @property
    def annotations(self) -> pd.DataFrame:
        """Return annotations table (DataFrame), loading if necessary.
        
        Returns
        -------
        pd.DataFrame
            DataFrame containing the annotations from Seatable.
        """
        if self._annotations is None:
            # Pass clear_cache to potentially bypass cache
            self._annotations = get_all_seatable_annotations(clear_cache=self.clear_cache, dataset=self.dataset, proofread_only=False)
        return self._annotations

    @property
    def is_empty(self) -> bool:
        """Returns True if no criteria are specified.
        
        Returns
        -------
        bool
            True if no criteria are specified, False otherwise.
        """
        return len(self.criteria) == 0

    def get_roots(self) -> NDArray:
        """Return all root IDs matching the given criteria.
        
        Returns
        -------
        numpy.ndarray
            Array of root IDs matching the given criteria.
            
        Raises
        ------
        NoMatchesError
            If no neurons are found matching the given criteria.
        """
        # Use the property to get annotations (handles loading/caching)
        ann = self.annotations.copy()

        # If no criteria at all, just return all unique root IDs
        if self.is_empty:
            roots = ann['root_id'].unique()
            if self.verbose:
                logging.warning(f"Querying all {len(roots)} unique neurons based on 'root_id'!")
            # Convert to numpy array for consistency
            return np.asarray(roots)

        # Apply our filters using filter_df
        for field, value in self.criteria.items():
            if not field in ann.columns:
                logging.warning(f"Field '{field}' not found in the annotation table columns. Skipping filter.")
                continue

            # Use the imported filter_df function
            try:
                # Pass self.match_all and self.exact to filter_df
                ann = filter_df(ann, field, value, regex=self.regex, case=self.case, match_all=self.match_all, exact=self.exact)
            except ValueError as e:
                 # Catch potential errors from filter_df (e.g., dtype mismatch)
                 logging.error(f"Error filtering field '{field}' with value '{value}': {e}")
                 # Raise a custom FilteringError with additional context
                 raise FilteringError(f"Error filtering field '{field}' with value '{value}': {e}") from e
            except KeyError:
                 # This shouldn't happen due to the check above, but as a safeguard:
                 logging.warning(f"Field '{field}' caused a KeyError during filtering. Skipping filter.")
                 continue


        roots = ann['root_id'].unique()

        if not len(roots):
            raise NoMatchesError("No neurons found matching the given criteria.")
        elif self.verbose:
            logging.info(
                f"Found {len(roots)} {'neurons' if len(roots) > 1 else 'neuron'} matching the given criteria."
            )

        # Return as numpy array
        return np.asarray(roots)

# function to fetch annotations from Seatable
@inject_dataset(allowed=CRANT_VALID_DATASETS)
@parse_neuroncriteria()
def get_annotations(
    neurons: Union[int, str, List[Union[int, str]], 'NeuronCriteria'], 
    dataset: Optional[str] = None, 
    clear_cache: bool = False, 
    proofread_only: bool = False
) -> pd.DataFrame:
    """Get annotations from Seatable.

    Parameters
    ----------
    neurons : int, str, list or NeuronCriteria
        Neurons to fetch annotations for. Can be a single root ID, a list of root IDs,
        or an instance of NeuronCriteria.
    dataset : str, optional
        Dataset to fetch annotations from.
    clear_cache : bool, default False
        Whether to force reloading annotations from Seatable, bypassing the cache.
    proofread_only : bool, default False
        Whether to return only annotations marked as proofread.
        
    Returns
    -------
    pd.DataFrame
        DataFrame containing the annotations for the specified neurons.
        
    Raises
    ------
    ValueError
        If the input type is invalid.
    NoMatchesError
        If no matching neurons are found.
    """
    if isinstance(neurons, (int, str)):
        # If integer convert to string
        if isinstance(neurons, int):
            neurons = str(neurons)
        # If a single root ID, convert to list
        neurons = [neurons]
    elif not isinstance(neurons, (list, np.ndarray)):
        raise ValueError("Invalid input type. Must be int, str, or list of root IDs.")
    # Convert to string for consistency
    neurons = [str(neuron) for neuron in neurons]

    # Fetch annotations from Seatable
    annotations = get_all_seatable_annotations(proofread_only=proofread_only, clear_cache=clear_cache, dataset=dataset)
    # Filter annotations based on the provided root IDs
    filtered_annotations = annotations[annotations['root_id'].isin(neurons)]
    if filtered_annotations.empty:
        raise NoMatchesError("No matching neurons found for the provided criteria.")
    return filtered_annotations<|MERGE_RESOLUTION|>--- conflicted
+++ resolved
@@ -77,10 +77,6 @@
 
     # Get neurons by cell class
     >>> ol_neurons = NC(cell_class='olfactory_projection_neuron')
-<<<<<<< HEAD
-
-=======
->>>>>>> 492edffd
     # Get neurons by multiple cell types using regex
     >>> pns = NC(cell_type=['PN_.*', 'mPN_.*'], regex=True)
 
