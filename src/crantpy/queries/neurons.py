# -*- coding: utf-8 -*-
"""NeuronCriteria class for filtering neurons based on Seatable annotations.
This class allows filtering neurons based on various criteria defined in the
Seatable annotations table. Filtering for multiple criteria is done using a
logical AND, i.e. only neurons that match all criteria will be selected.
Not providing any criteria will return all neurons in the annotations table.
This class is part of the CRANTB project and is designed to work with
Seatable's API to fetch and filter neuron data.
"""

import functools
import logging
import warnings
from typing import (
    Any,
    Callable,
    Dict,
    Iterable,
    Iterator,
    List,
    Optional,
    Type,
    TypeVar,
    Union,
    cast,
)

import numpy as np
import pandas as pd
from numpy.typing import NDArray

from crantpy.utils.config import (
    ALL_ANNOTATION_FIELDS,
    CRANT_VALID_DATASETS,
    SEARCH_EXCLUDED_ANNOTATION_FIELDS,
)
from crantpy.utils.decorators import inject_dataset, parse_neuroncriteria
from crantpy.utils.exceptions import FilteringError, NoMatchesError
from crantpy.utils.seatable import get_all_seatable_annotations, get_proofread_neurons
from crantpy.utils.helpers import filter_df, parse_root_ids
from crantpy.utils.types import Neurons


class NeuronCriteria:
    """Parses filter queries into root IDs using Seatable.

    This class allows filtering neurons based on various criteria defined in the
    Seatable annotations table.

    Filtering for multiple criteria is done using a logical AND, i.e.
    only neurons that match all criteria will be selected.

    Not providing any criteria will return all neurons in the annotations table.

    Parameters
    ----------
    regex : bool, default False
        Whether to interpret string criteria as regex.
    case : bool, default False
        Whether to interpret string criteria as case sensitive (only applies
        when `regex=True`).
    verbose : bool, default False
        Whether to print information about the query process.
    clear_cache : bool, default False
        Whether to force reloading annotations from Seatable, bypassing the cache.
    match_all : bool, default False
        When filtering by a list of values on a column that contains lists
        (e.g., `status=['DAMAGED', 'TRACING_ISSUE']`), setting `match_all=True`
        will only return neurons where the column contains *all* the specified values.
        If `False` (default), it returns neurons where the column contains *any*
        of the specified values.
    exact : bool, default True
        Whether to match values exactly. If `False`, substring matching is enabled.
    dataset : str, optional
        The dataset to fetch annotations from.
    **criteria : dict
        Filtering criteria where keys are column names from `NeuronCriteria.available_fields()`
        and values are the desired values or lists of values to filter by.

    Examples
    --------
    >>> from crantbseg.crantb.annotations import NeuronCriteria as NC

    >>> # Check available fields
    >>> NC.available_fields()
    ['root_id', 'nucleus_id', ...]

    >>> # Get all neurons (will print a warning)
    >>> all_neurons = NC()

    >>> # Get neurons by cell class
    >>> ol_neurons = NC(cell_class='olfactory_projection_neuron')
    >>> # Get neurons by multiple cell types using regex
    >>> pns = NC(cell_type=['PN_.*', 'mPN_.*'], regex=True)

    >>> # Get neurons by side and status (any status in the list)
    >>> left_proofread = NC(side='L', status=['BACKBONE_PROOFREAD', 'PRELIM_PROOFREAD'])

    >>> # Get neurons by side and status (must have BOTH statuses)
    >>> left_damaged_and_tracing = NC(side='L', status=['DAMAGED', 'TRACING_ISSUE'], match_all=True)

    >>> # Use in functions expecting root IDs
    >>> neuron_data = some_function(NC(cell_class='picky_neuron'))
    """

    @inject_dataset(allowed=CRANT_VALID_DATASETS)
    def __init__(
        self,
        *,
        regex: bool = False,
        case: bool = False,
        verbose: bool = False,
        clear_cache: bool = False,
        match_all: bool = False,
        exact: bool = True,
        dataset: Optional[str] = None,
        **criteria: Union[str, int, List[Union[str, int]]],
    ) -> None:
        # If no criteria make sure this is intended
        if not len(criteria):
            logging.warning("No criteria specified. This will query all neurons!")

        # Make sure all criteria are valid fields
        valid_fields = self.available_fields()
        for field in criteria:
            if field not in valid_fields:
                # Basic suggestion without fuzzy matching for now
                suggestions = [f for f in valid_fields if field.lower() in f.lower()]
                suggestion_str = (
                    f" Did you mean one of: {suggestions}?" if suggestions else ""
                )
                raise ValueError(
                    f'"{field}" is not a searchable field.'
                    f" Available fields are: {valid_fields}.{suggestion_str}"
                )
        self.dataset = dataset
        self.criteria: Dict[str, Union[str, int, List[Union[str, int]]]] = criteria
        self.regex = regex
        self.case = case
        self.verbose = verbose
        self.clear_cache = clear_cache
        self.match_all = match_all  # Store match_all
        self.exact = exact  # Store exact
        self._annotations: Optional[pd.DataFrame] = None
        self._roots: Optional[NDArray] = None

    def __iter__(self) -> Iterator[Union[int, str]]:
        """Allows iterating over the root IDs matched by this criteria.

        Returns
        -------
        Iterator
            Iterator over the root IDs matched by this criteria.
        """
        if self._roots is None:
            self._roots = self.get_roots()
        return iter(self._roots)

    def __len__(self) -> int:
        """Returns the number of root IDs matched by this criteria.

        Returns
        -------
        int
            Number of root IDs matched by this criteria.
        """
        if self._roots is None:
            self._roots = self.get_roots()
        return len(self._roots)

    def __contains__(self, item: Union[int, str]) -> bool:
        """Checks if a root ID is matched by this criteria.

        Parameters
        ----------
        item : int or str
            Root ID to check.

        Returns
        -------
        bool
            True if the root ID is matched by this criteria, False otherwise.
        """
        if self._roots is None:
            self._roots = self.get_roots()
        # Ensure item is compared with the correct type (roots are likely int or str)
        try:
            if self._roots.dtype == np.int64 or self._roots.dtype == np.float64:
                item = int(item)
            elif self._roots.dtype == object:  # Often strings
                item = str(item)
        except (ValueError, TypeError):
            # If conversion fails, it's unlikely to be in the list
            return False
        return item in self._roots

    @classmethod
    def available_fields(cls) -> List[str]:
        """Return all available fields for selection.

        Returns
        -------
        List[str]
            List of field names that can be used for filtering.
        """
        # remove fields that are not searchable from the list
        searchable_fields = [
            f
            for f in ALL_ANNOTATION_FIELDS
            if f not in SEARCH_EXCLUDED_ANNOTATION_FIELDS
        ]
        # Return as a list
        return searchable_fields

    @property
    def annotations(self) -> pd.DataFrame:
        """Return annotations table (DataFrame), loading if necessary.

        Returns
        -------
        pd.DataFrame
            DataFrame containing the annotations from Seatable.
        """
        if self._annotations is None:
            # Pass clear_cache to potentially bypass cache
            self._annotations = get_all_seatable_annotations(
                clear_cache=self.clear_cache, dataset=self.dataset, proofread_only=False
            )
        return self._annotations

    @property
    def is_empty(self) -> bool:
        """Returns True if no criteria are specified.

        Returns
        -------
        bool
            True if no criteria are specified, False otherwise.
        """
        return len(self.criteria) == 0

    def get_roots(self) -> NDArray:
        """Return all root IDs matching the given criteria.

        Returns
        -------
        numpy.ndarray
            Array of root IDs matching the given criteria.

        Raises
        ------
        NoMatchesError
            If no neurons are found matching the given criteria.
        """
        # Use the property to get annotations (handles loading/caching)
        ann = self.annotations.copy()

        # If no criteria at all, just return all unique root IDs
        if self.is_empty:
            roots = ann["root_id"].unique()
            if self.verbose:
                logging.warning(
                    f"Querying all {len(roots)} unique neurons based on 'root_id'!"
                )
            # Convert to numpy array for consistency
            return np.asarray(roots)

        # Apply our filters using filter_df
        for field, value in self.criteria.items():
            if not field in ann.columns:
                logging.warning(
                    f"Field '{field}' not found in the annotation table columns. Skipping filter."
                )
                continue

            # Use the imported filter_df function
            try:
                # Pass self.match_all and self.exact to filter_df
                ann = filter_df(
                    ann,
                    field,
                    value,
                    regex=self.regex,
                    case=self.case,
                    match_all=self.match_all,
                    exact=self.exact,
                )
            except ValueError as e:
                # Catch potential errors from filter_df (e.g., dtype mismatch)
                logging.error(
                    f"Error filtering field '{field}' with value '{value}': {e}"
                )
                # Raise a custom FilteringError with additional context
                raise FilteringError(
                    f"Error filtering field '{field}' with value '{value}': {e}"
                ) from e
            except KeyError:
                # This shouldn't happen due to the check above, but as a safeguard:
                logging.warning(
                    f"Field '{field}' caused a KeyError during filtering. Skipping filter."
                )
                continue

        roots = ann["root_id"].unique()

        if not len(roots):
            raise NoMatchesError("No neurons found matching the given criteria.")
        elif self.verbose:
            logging.info(
                f"Found {len(roots)} {'neurons' if len(roots) > 1 else 'neuron'} matching the given criteria."
            )

        # Remove nones and empty strings
        roots = [root for root in roots if root not in (None, "", "None", "nan", "NaN")]

        # Return as numpy array
        return np.asarray(roots)


# function to fetch annotations from Seatable
@parse_neuroncriteria()
@inject_dataset(allowed=CRANT_VALID_DATASETS)
def get_annotations(
<<<<<<< HEAD
    neurons: Union[int, str, List[Union[int, str]], "NeuronCriteria"],
=======
    neurons: Union[int, str, List[Union[int, str]], 'NeuronCriteria'],
>>>>>>> 54ec62e8
    dataset: Optional[str] = None,
    clear_cache: bool = False,
    proofread_only: bool = False,
) -> pd.DataFrame:
    """Get annotations from Seatable.

    Parameters
    ----------
    neurons : int, str, list of int/str, or NeuronCriteria
        Neuron root ID(s) or a NeuronCriteria instance specifying which neurons to fetch.
        Accepts a single ID, a list/array of IDs, or a NeuronCriteria object.
    dataset : str, optional
        Dataset to fetch annotations from.
    clear_cache : bool, default False
        Whether to force reloading annotations from Seatable, bypassing the cache.
    proofread_only : bool, default False
        Whether to return only annotations marked as proofread.

    Returns
    -------
    pd.DataFrame
        DataFrame containing the annotations for the specified neurons.

    Raises
    ------
    ValueError
        If the input type is invalid.
    NoMatchesError
        If no matching neurons are found.
    """
    # Normalize input
    root_ids = parse_root_ids(neurons)
<<<<<<< HEAD

=======
    
>>>>>>> 54ec62e8
    # Convert to string for comparison to annotations
    root_ids = [str(root) for root in root_ids]

    # Fetch annotations from Seatable
    annotations = get_all_seatable_annotations(
        proofread_only=proofread_only, clear_cache=clear_cache, dataset=dataset
    )
    # Filter annotations based on the provided root IDs
<<<<<<< HEAD
    filtered_annotations = annotations[annotations["root_id"].isin(root_ids)]
=======
    filtered_annotations = annotations[annotations['root_id'].isin(root_ids)]
>>>>>>> 54ec62e8
    if filtered_annotations.empty:
        raise NoMatchesError("No matching neurons found for the provided criteria.")
    return filtered_annotations


@inject_dataset(allowed=CRANT_VALID_DATASETS)
@parse_neuroncriteria()
def is_proofread(
<<<<<<< HEAD
    neurons: Union[int, str, List[Union[int, str]], "NeuronCriteria"],
=======
    neurons: Union[int, str, List[Union[int, str]], 'NeuronCriteria'],
>>>>>>> 54ec62e8
    dataset: Optional[str] = None,
    clear_cache: bool = False,
) -> np.ndarray:
    """Check if the specified neurons are proofread.

    Parameters
    ----------
    neurons : Neurons = Neurons = str | int | np.int64 | navis.BaseNeuron | Iterables of previous types | navis.NeuronList | NeuronCriteria
        Neurons to check for proofread status.
    dataset : str, optional
        Dataset to fetch annotations from.
    clear_cache : bool, default False
        Whether to force updating annotations from Seatable, bypassing the cache.

    Returns
    -------
    np.ndarray
        A boolean array indicating whether each neuron is proofread.
    """
    # Normalize input
    root_ids = parse_root_ids(neurons)

    # Convert to string for comparison to annotations
    root_ids = [str(root) for root in root_ids]

    # Fetch all proofread neurons
    proofread_neurons = get_proofread_neurons(dataset=dataset, clear_cache=clear_cache)

    if len(proofread_neurons) == 0:
        logging.warning("No proofread neurons found in the dataset.")
        return np.array([], dtype=bool)

    # Check if the neurons are in the proofread list
    is_proofread = np.isin(root_ids, proofread_neurons)
<<<<<<< HEAD

    return is_proofread


# Backward compatibility: Re-export parse_neuroncriteria with deprecation warning
def _deprecated_parse_neuroncriteria(*args, **kwargs):
    """Deprecated: parse_neuroncriteria has moved to crantpy.utils.decorators.

    This function will be removed in a future version. Please update your imports:

    OLD: from crantpy.queries.neurons import parse_neuroncriteria
    NEW: from crantpy.utils.decorators import parse_neuroncriteria
    """
    warnings.warn(
        "parse_neuroncriteria has been moved from crantpy.queries.neurons to "
        "crantpy.utils.decorators. Please update your imports. This backward "
        "compatibility will be removed in a future version.",
        DeprecationWarning,
        stacklevel=2,
    )
    # Import here to avoid circular imports
    from crantpy.utils.decorators import parse_neuroncriteria as _parse_neuroncriteria

    return _parse_neuroncriteria(*args, **kwargs)

=======
>>>>>>> 54ec62e8

# Re-export with the original name for backward compatibility
parse_neuroncriteria = _deprecated_parse_neuroncriteria<|MERGE_RESOLUTION|>--- conflicted
+++ resolved
@@ -321,11 +321,7 @@
 @parse_neuroncriteria()
 @inject_dataset(allowed=CRANT_VALID_DATASETS)
 def get_annotations(
-<<<<<<< HEAD
     neurons: Union[int, str, List[Union[int, str]], "NeuronCriteria"],
-=======
-    neurons: Union[int, str, List[Union[int, str]], 'NeuronCriteria'],
->>>>>>> 54ec62e8
     dataset: Optional[str] = None,
     clear_cache: bool = False,
     proofread_only: bool = False,
@@ -358,11 +354,7 @@
     """
     # Normalize input
     root_ids = parse_root_ids(neurons)
-<<<<<<< HEAD
-
-=======
-    
->>>>>>> 54ec62e8
+
     # Convert to string for comparison to annotations
     root_ids = [str(root) for root in root_ids]
 
@@ -371,11 +363,7 @@
         proofread_only=proofread_only, clear_cache=clear_cache, dataset=dataset
     )
     # Filter annotations based on the provided root IDs
-<<<<<<< HEAD
     filtered_annotations = annotations[annotations["root_id"].isin(root_ids)]
-=======
-    filtered_annotations = annotations[annotations['root_id'].isin(root_ids)]
->>>>>>> 54ec62e8
     if filtered_annotations.empty:
         raise NoMatchesError("No matching neurons found for the provided criteria.")
     return filtered_annotations
@@ -384,11 +372,7 @@
 @inject_dataset(allowed=CRANT_VALID_DATASETS)
 @parse_neuroncriteria()
 def is_proofread(
-<<<<<<< HEAD
     neurons: Union[int, str, List[Union[int, str]], "NeuronCriteria"],
-=======
-    neurons: Union[int, str, List[Union[int, str]], 'NeuronCriteria'],
->>>>>>> 54ec62e8
     dataset: Optional[str] = None,
     clear_cache: bool = False,
 ) -> np.ndarray:
@@ -423,7 +407,6 @@
 
     # Check if the neurons are in the proofread list
     is_proofread = np.isin(root_ids, proofread_neurons)
-<<<<<<< HEAD
 
     return is_proofread
 
@@ -449,8 +432,6 @@
 
     return _parse_neuroncriteria(*args, **kwargs)
 
-=======
->>>>>>> 54ec62e8
 
 # Re-export with the original name for backward compatibility
 parse_neuroncriteria = _deprecated_parse_neuroncriteria